#!/usr/bin/env python
# -*- coding: utf-8 -*-

import os
import pytest
from goodvibes import GoodVibes as GV
from conftest import datapath


@pytest.mark.parametrize("path, QH, temp, E, ZPE, H, TS, TqhS, G, qhG", [
    # Grimme, 298.15K
    ('Al_298K.out', 'grimme', 298.15, -242.328708, 0.000000, -242.326347, 0.017670, 0.017670, -242.344018, -242.344018),
    ('Al_400K.out', 'grimme', 298.15, -242.328708, 0.000000, -242.326347, 0.017670, 0.017670, -242.344018, -242.344018),
    ('allene.out', 'grimme', 298.15, -116.569605, 0.053913, -116.510916, 0.027618, 0.027621, -116.538534, -116.538537),
    ('CuCN.out', 'grimme', 298.15, -289.005463, 0.006594, -288.994307, 0.025953, 0.025956, -289.020260, -289.020264),
    ('ethane.out', 'grimme', 298.15, -79.830421, 0.075238, -79.750770, 0.027523, 0.027525, -79.778293, -79.778295),
    ('ethane_spc.out', 'grimme', 298.15, -79.830421, 0.075238, -79.750770, 0.027523, 0.027525, -79.778293, -79.778295),
    ('ethane_TZ.out', 'grimme', 298.15, -79.858399, None, None, None, None, None, None),
    ('H2O.out', 'grimme', 298.15, -76.368128, 0.020772, -76.343577, 0.021458, 0.021458, -76.365035, -76.365035),
    ('HCN_singlet.out', 'grimme', 298.15, -93.358851, 0.015978, -93.339373, 0.022896, 0.022896, -93.362269, -93.362269),
    ('HCN_triplet.out', 'grimme', 298.15, -93.153787, 0.012567, -93.137780, 0.024070, 0.024070, -93.161850, -93.161850),
    ('methylaniline.out', 'grimme', 298.15, -326.664901, 0.142118, -326.514489, 0.039668, 0.039535, -326.554157, -326.554024),
    # Grimme, 100.0K
    ('Al_298K.out', 'grimme', 100.0, -242.328708, 0.000000, -242.327916, 0.005062, 0.005062, -242.332978, -242.332978),
    ('Al_400K.out', 'grimme', 100.0, -242.328708, 0.000000, -242.327916, 0.005062, 0.005062, -242.332978, -242.332978),
    ('allene.out', 'grimme', 100.0, -116.569605, 0.053913, -116.514408, 0.007423, 0.007423, -116.521831, -116.521831),
    ('CuCN.out', 'grimme', 100.0, -289.005463, 0.006594, -288.997568, 0.006944, 0.006946, -289.004512, -289.004514),
    ('ethane.out', 'grimme', 100.0, -79.830421, 0.075238, -79.753900, 0.007558, 0.007559, -79.761458, -79.761459),
    ('ethane_spc.out', 'grimme', 100.0, -79.830421, 0.075238, -79.753900, 0.007558, 0.007559, -79.761458, -79.761459),
    ('ethane_TZ.out', 'grimme', 100.0, -79.858399, None, None, None, None, None, None),
    ('H2O.out', 'grimme', 100.0, -76.368128, 0.020772, -76.346089, 0.005812, 0.005812, -76.351901, -76.351901),
    ('HCN_singlet.out', 'grimme', 100.0, -93.358851, 0.015978, -93.341765, 0.006385, 0.006385, -93.348150, -93.348150),
    ('HCN_triplet.out', 'grimme', 100.0, -93.153787, 0.012567, -93.140111, 0.006803, 0.006803, -93.146915, -93.146915),
    ('methylaniline.out', 'grimme', 100.0, -326.664901, 0.142118, -326.521226, 0.009864, 0.009905, -326.531090, -326.531131),
    # Truhlar, 298.15K
    ('Al_298K.out', 'truhlar', 298.15, -242.328708, 0.000000, -242.326347, 0.017670, 0.017670, -242.344018, -242.344018),
    ('Al_400K.out', 'truhlar', 298.15, -242.328708, 0.000000, -242.326347, 0.017670, 0.017670, -242.344018, -242.344018),
    ('allene.out', 'truhlar', 298.15, -116.569605, 0.053913, -116.510916, 0.027618, 0.027618, -116.538534, -116.538534),
    ('CuCN.out', 'truhlar', 298.15, -289.005463, 0.006594, -288.994307, 0.025953, 0.025953, -289.020260, -289.020260),
    ('ethane.out', 'truhlar', 298.15, -79.830421, 0.075238, -79.750770, 0.027523, 0.027523, -79.778293, -79.778293),
    ('ethane_spc.out', 'truhlar', 298.15, -79.830421, 0.075238, -79.750770, 0.027523, 0.027523, -79.778293, -79.778293),
    ('ethane_TZ.out',  'truhlar', 298.15, -79.858399, None, None, None, None, None, None),
    ('H2O.out', 'truhlar', 298.15, -76.368128, 0.020772, -76.343577, 0.021458, 0.021458, -76.365035, -76.365035),
    ('HCN_singlet.out', 'truhlar', 298.15, -93.358851, 0.015978, -93.339373, 0.022896, 0.022896, -93.362269, -93.362269),
    ('HCN_triplet.out', 'truhlar', 298.15, -93.153787, 0.012567, -93.137780, 0.024070, 0.024070, -93.161850, -93.161850),
    ('methylaniline.out', 'truhlar', 298.15, -326.664901, 0.142118, -326.514489, 0.039668, 0.039668, -326.554157, -326.554157),
    # Truhlar, 100.0K
    ('Al_298K.out', 'truhlar', 100.0, -242.328708, 0.000000, -242.327916, 0.005062, 0.005062, -242.332978, -242.332978),
    ('Al_400K.out', 'truhlar', 100.0, -242.328708, 0.000000, -242.327916, 0.005062, 0.005062, -242.332978, -242.332978),
    ('allene.out', 'truhlar', 100.0, -116.569605, 0.053913, -116.514408, 0.007423, 0.007423, -116.521831, -116.521831),
    ('CuCN.out', 'truhlar', 100.0, -289.005463, 0.006594, -288.997568, 0.006944, 0.006944, -289.004512, -289.004512),
    ('ethane.out', 'truhlar', 100.0, -79.830421, 0.075238, -79.753900, 0.007558, 0.007558, -79.761458, -79.761458),
    ('ethane_spc.out', 'truhlar', 100.0, -79.830421, 0.075238, -79.753900, 0.007558, 0.007558, -79.761458, -79.761458),
    ('ethane_TZ.out', 'truhlar', 100.0, -79.858399, None, None, None, None, None, None),
    ('H2O.out', 'truhlar', 100.0, -76.368128, 0.020772, -76.346089, 0.005812, 0.005812, -76.351901, -76.351901),
    ('HCN_singlet.out', 'truhlar', 100.0, -93.358851, 0.015978, -93.341765, 0.006385, 0.006385, -93.348150, -93.348150),
    ('HCN_triplet.out', 'truhlar', 100.0, -93.153787, 0.012567, -93.140111, 0.006803, 0.006803, -93.146915, -93.146915),
    ('methylaniline.out', 'truhlar', 100.0, -326.664901, 0.142118, -326.521226, 0.009864, 0.009864, -326.531090, -326.531090),
])
def test_all(path, QH, temp, E, ZPE, H, TS, TqhS, G, qhG):
    # Defaults, no temp interval, no conc interval
    path = datapath(path)
    conc = GV.ATMOS / (GV.GAS_CONSTANT * temp)
    freq_cutoff, freq_scale_factor, solv, spc = 100.0, 1.0, 'none', False
    bbe = GV.calc_bbe(path, QH, freq_cutoff, temp, conc, freq_scale_factor, solv, spc)
    precision = 6 # if temp == 298.15 else 4e-4
    assert E == round(bbe.scf_energy, precision)
    if hasattr(bbe, "gibbs_free_energy"):
        assert ZPE == round(bbe.zpe, precision)
        assert H == round(bbe.enthalpy, precision)
        assert TS == round(temp * bbe.entropy, precision)
        assert TqhS == round(temp * bbe.qh_entropy, precision)
        assert G == round(bbe.gibbs_free_energy, precision)
        assert qhG == round(bbe.qh_gibbs_free_energy, precision)


@pytest.mark.parametrize("QH, E, ZPE, H, TS, TqhS, G, qhG", [
    ('grimme',  -242.328708, 0.000000, -242.327125, 0.011221, 0.011221, -242.338346, -242.338346),
    ('truhlar', -242.328708, 0.000000, -242.327125, 0.011221, 0.011221, -242.338346, -242.338346)
])
def test_temperature_corrections(QH, E, ZPE, H, TS, TqhS, G, qhG):
    temp = 200
    conc = GV.ATMOS / (GV.GAS_CONSTANT * temp)
    freq_cutoff, freq_scale_factor, solv, spc = 100.0, 1.0, 'none', False
    bbe298 = GV.calc_bbe(datapath('Al_298K.out'), QH, freq_cutoff, temp, conc, freq_scale_factor, solv, spc)
    bbe400 = GV.calc_bbe(datapath('Al_400K.out'), QH, freq_cutoff, temp, conc, freq_scale_factor, solv, spc)
    precision = 6
    assert E == round(bbe298.scf_energy, precision) == round(bbe400.scf_energy, precision)
    assert ZPE == round(bbe298.zpe, precision) == round(bbe400.zpe, precision)
    assert H == round(bbe298.enthalpy, precision) == round(bbe400.enthalpy, precision)
    assert TS == round(temp * bbe298.entropy, precision) == round(temp * bbe400.entropy, precision)
    assert TqhS == round(temp * bbe298.qh_entropy, precision) == round(temp * bbe400.qh_entropy, precision)
    assert G == round(bbe298.gibbs_free_energy, precision) == round(bbe400.gibbs_free_energy, precision)
    assert qhG == round(bbe298.qh_gibbs_free_energy, precision) == round(bbe400.qh_gibbs_free_energy, precision)


@pytest.mark.parametrize("spc, E_spc, E, ZPE, H, TS, TqhS, GT, qhGT", [
    (False,        None, -79.830421, 0.075238, -79.750770, 0.027523, 0.027525, -79.778293, -79.778295),
    ('link', -79.830421, -79.830421, 0.075238, -79.750770, 0.027523, 0.027525, -79.778293, -79.778295),
    ('spc',  -79.858399, -79.830421, 0.075238, -79.778748, 0.027523, 0.027525, -79.806271, -79.806273),
    ('TZ',   -79.858399, -79.830421, 0.075238, -79.778748, 0.027523, 0.027525, -79.806271, -79.806273)
])
def test_single_point_correction(spc, E_spc, E, ZPE, H, TS, TqhS, GT, qhGT):
    temp = 298.15
<<<<<<< HEAD
    conc = GV.ATMOS / (GV.GAS_CONSTANT * temp)
    QH, freq_cutoff, freq_scale_factor, solv, spc = 'grimme', 100.0, 1.0, 'none', 'link'
=======
    conc = GV.atmos / (GV.GAS_CONSTANT * temp)
    QH, freq_cutoff, freq_scale_factor, solv = 'grimme', 100.0, 1.0, 'none'
>>>>>>> 8247fc31
    precision = 6

    bbe = GV.calc_bbe(datapath('ethane.out'), QH, freq_cutoff, temp, conc, freq_scale_factor, solv, spc)
    if E_spc:
        assert E_spc == round(bbe.sp_energy, precision)
    assert E == round(bbe.scf_energy, precision)
    assert ZPE == round(bbe.zpe, precision)
    assert H == round(bbe.enthalpy, precision)
    assert TS == round(temp * bbe.entropy, precision)
    assert TqhS == round(temp * bbe.qh_entropy, precision)
    assert GT == round(bbe.gibbs_free_energy, precision)
    assert qhGT == round(bbe.qh_gibbs_free_energy, precision)


@pytest.mark.parametrize("filename, freq_scale_factor, zpe", [
    ('ethane.out', 0.977, 0.073508)
])
def test_scaling_factor_search(filename, freq_scale_factor, zpe):
    temp = 298.15
    conc = GV.atmos / (GV.GAS_CONSTANT * temp)
    QH, freq_cutoff, solv, spc = 'grimme', 100.0, 'none', False
    precision = 6

    bbe = GV.calc_bbe(datapath('ethane.out'), QH, freq_cutoff, temp, conc, freq_scale_factor, solv, spc)
    assert zpe == round(bbe.zpe, precision)
<|MERGE_RESOLUTION|>--- conflicted
+++ resolved
@@ -1,136 +1,131 @@
-#!/usr/bin/env python
-# -*- coding: utf-8 -*-
-
-import os
-import pytest
-from goodvibes import GoodVibes as GV
-from conftest import datapath
-
-
-@pytest.mark.parametrize("path, QH, temp, E, ZPE, H, TS, TqhS, G, qhG", [
-    # Grimme, 298.15K
-    ('Al_298K.out', 'grimme', 298.15, -242.328708, 0.000000, -242.326347, 0.017670, 0.017670, -242.344018, -242.344018),
-    ('Al_400K.out', 'grimme', 298.15, -242.328708, 0.000000, -242.326347, 0.017670, 0.017670, -242.344018, -242.344018),
-    ('allene.out', 'grimme', 298.15, -116.569605, 0.053913, -116.510916, 0.027618, 0.027621, -116.538534, -116.538537),
-    ('CuCN.out', 'grimme', 298.15, -289.005463, 0.006594, -288.994307, 0.025953, 0.025956, -289.020260, -289.020264),
-    ('ethane.out', 'grimme', 298.15, -79.830421, 0.075238, -79.750770, 0.027523, 0.027525, -79.778293, -79.778295),
-    ('ethane_spc.out', 'grimme', 298.15, -79.830421, 0.075238, -79.750770, 0.027523, 0.027525, -79.778293, -79.778295),
-    ('ethane_TZ.out', 'grimme', 298.15, -79.858399, None, None, None, None, None, None),
-    ('H2O.out', 'grimme', 298.15, -76.368128, 0.020772, -76.343577, 0.021458, 0.021458, -76.365035, -76.365035),
-    ('HCN_singlet.out', 'grimme', 298.15, -93.358851, 0.015978, -93.339373, 0.022896, 0.022896, -93.362269, -93.362269),
-    ('HCN_triplet.out', 'grimme', 298.15, -93.153787, 0.012567, -93.137780, 0.024070, 0.024070, -93.161850, -93.161850),
-    ('methylaniline.out', 'grimme', 298.15, -326.664901, 0.142118, -326.514489, 0.039668, 0.039535, -326.554157, -326.554024),
-    # Grimme, 100.0K
-    ('Al_298K.out', 'grimme', 100.0, -242.328708, 0.000000, -242.327916, 0.005062, 0.005062, -242.332978, -242.332978),
-    ('Al_400K.out', 'grimme', 100.0, -242.328708, 0.000000, -242.327916, 0.005062, 0.005062, -242.332978, -242.332978),
-    ('allene.out', 'grimme', 100.0, -116.569605, 0.053913, -116.514408, 0.007423, 0.007423, -116.521831, -116.521831),
-    ('CuCN.out', 'grimme', 100.0, -289.005463, 0.006594, -288.997568, 0.006944, 0.006946, -289.004512, -289.004514),
-    ('ethane.out', 'grimme', 100.0, -79.830421, 0.075238, -79.753900, 0.007558, 0.007559, -79.761458, -79.761459),
-    ('ethane_spc.out', 'grimme', 100.0, -79.830421, 0.075238, -79.753900, 0.007558, 0.007559, -79.761458, -79.761459),
-    ('ethane_TZ.out', 'grimme', 100.0, -79.858399, None, None, None, None, None, None),
-    ('H2O.out', 'grimme', 100.0, -76.368128, 0.020772, -76.346089, 0.005812, 0.005812, -76.351901, -76.351901),
-    ('HCN_singlet.out', 'grimme', 100.0, -93.358851, 0.015978, -93.341765, 0.006385, 0.006385, -93.348150, -93.348150),
-    ('HCN_triplet.out', 'grimme', 100.0, -93.153787, 0.012567, -93.140111, 0.006803, 0.006803, -93.146915, -93.146915),
-    ('methylaniline.out', 'grimme', 100.0, -326.664901, 0.142118, -326.521226, 0.009864, 0.009905, -326.531090, -326.531131),
-    # Truhlar, 298.15K
-    ('Al_298K.out', 'truhlar', 298.15, -242.328708, 0.000000, -242.326347, 0.017670, 0.017670, -242.344018, -242.344018),
-    ('Al_400K.out', 'truhlar', 298.15, -242.328708, 0.000000, -242.326347, 0.017670, 0.017670, -242.344018, -242.344018),
-    ('allene.out', 'truhlar', 298.15, -116.569605, 0.053913, -116.510916, 0.027618, 0.027618, -116.538534, -116.538534),
-    ('CuCN.out', 'truhlar', 298.15, -289.005463, 0.006594, -288.994307, 0.025953, 0.025953, -289.020260, -289.020260),
-    ('ethane.out', 'truhlar', 298.15, -79.830421, 0.075238, -79.750770, 0.027523, 0.027523, -79.778293, -79.778293),
-    ('ethane_spc.out', 'truhlar', 298.15, -79.830421, 0.075238, -79.750770, 0.027523, 0.027523, -79.778293, -79.778293),
-    ('ethane_TZ.out',  'truhlar', 298.15, -79.858399, None, None, None, None, None, None),
-    ('H2O.out', 'truhlar', 298.15, -76.368128, 0.020772, -76.343577, 0.021458, 0.021458, -76.365035, -76.365035),
-    ('HCN_singlet.out', 'truhlar', 298.15, -93.358851, 0.015978, -93.339373, 0.022896, 0.022896, -93.362269, -93.362269),
-    ('HCN_triplet.out', 'truhlar', 298.15, -93.153787, 0.012567, -93.137780, 0.024070, 0.024070, -93.161850, -93.161850),
-    ('methylaniline.out', 'truhlar', 298.15, -326.664901, 0.142118, -326.514489, 0.039668, 0.039668, -326.554157, -326.554157),
-    # Truhlar, 100.0K
-    ('Al_298K.out', 'truhlar', 100.0, -242.328708, 0.000000, -242.327916, 0.005062, 0.005062, -242.332978, -242.332978),
-    ('Al_400K.out', 'truhlar', 100.0, -242.328708, 0.000000, -242.327916, 0.005062, 0.005062, -242.332978, -242.332978),
-    ('allene.out', 'truhlar', 100.0, -116.569605, 0.053913, -116.514408, 0.007423, 0.007423, -116.521831, -116.521831),
-    ('CuCN.out', 'truhlar', 100.0, -289.005463, 0.006594, -288.997568, 0.006944, 0.006944, -289.004512, -289.004512),
-    ('ethane.out', 'truhlar', 100.0, -79.830421, 0.075238, -79.753900, 0.007558, 0.007558, -79.761458, -79.761458),
-    ('ethane_spc.out', 'truhlar', 100.0, -79.830421, 0.075238, -79.753900, 0.007558, 0.007558, -79.761458, -79.761458),
-    ('ethane_TZ.out', 'truhlar', 100.0, -79.858399, None, None, None, None, None, None),
-    ('H2O.out', 'truhlar', 100.0, -76.368128, 0.020772, -76.346089, 0.005812, 0.005812, -76.351901, -76.351901),
-    ('HCN_singlet.out', 'truhlar', 100.0, -93.358851, 0.015978, -93.341765, 0.006385, 0.006385, -93.348150, -93.348150),
-    ('HCN_triplet.out', 'truhlar', 100.0, -93.153787, 0.012567, -93.140111, 0.006803, 0.006803, -93.146915, -93.146915),
-    ('methylaniline.out', 'truhlar', 100.0, -326.664901, 0.142118, -326.521226, 0.009864, 0.009864, -326.531090, -326.531090),
-])
-def test_all(path, QH, temp, E, ZPE, H, TS, TqhS, G, qhG):
-    # Defaults, no temp interval, no conc interval
-    path = datapath(path)
-    conc = GV.ATMOS / (GV.GAS_CONSTANT * temp)
-    freq_cutoff, freq_scale_factor, solv, spc = 100.0, 1.0, 'none', False
-    bbe = GV.calc_bbe(path, QH, freq_cutoff, temp, conc, freq_scale_factor, solv, spc)
-    precision = 6 # if temp == 298.15 else 4e-4
-    assert E == round(bbe.scf_energy, precision)
-    if hasattr(bbe, "gibbs_free_energy"):
-        assert ZPE == round(bbe.zpe, precision)
-        assert H == round(bbe.enthalpy, precision)
-        assert TS == round(temp * bbe.entropy, precision)
-        assert TqhS == round(temp * bbe.qh_entropy, precision)
-        assert G == round(bbe.gibbs_free_energy, precision)
-        assert qhG == round(bbe.qh_gibbs_free_energy, precision)
-
-
-@pytest.mark.parametrize("QH, E, ZPE, H, TS, TqhS, G, qhG", [
-    ('grimme',  -242.328708, 0.000000, -242.327125, 0.011221, 0.011221, -242.338346, -242.338346),
-    ('truhlar', -242.328708, 0.000000, -242.327125, 0.011221, 0.011221, -242.338346, -242.338346)
-])
-def test_temperature_corrections(QH, E, ZPE, H, TS, TqhS, G, qhG):
-    temp = 200
-    conc = GV.ATMOS / (GV.GAS_CONSTANT * temp)
-    freq_cutoff, freq_scale_factor, solv, spc = 100.0, 1.0, 'none', False
-    bbe298 = GV.calc_bbe(datapath('Al_298K.out'), QH, freq_cutoff, temp, conc, freq_scale_factor, solv, spc)
-    bbe400 = GV.calc_bbe(datapath('Al_400K.out'), QH, freq_cutoff, temp, conc, freq_scale_factor, solv, spc)
-    precision = 6
-    assert E == round(bbe298.scf_energy, precision) == round(bbe400.scf_energy, precision)
-    assert ZPE == round(bbe298.zpe, precision) == round(bbe400.zpe, precision)
-    assert H == round(bbe298.enthalpy, precision) == round(bbe400.enthalpy, precision)
-    assert TS == round(temp * bbe298.entropy, precision) == round(temp * bbe400.entropy, precision)
-    assert TqhS == round(temp * bbe298.qh_entropy, precision) == round(temp * bbe400.qh_entropy, precision)
-    assert G == round(bbe298.gibbs_free_energy, precision) == round(bbe400.gibbs_free_energy, precision)
-    assert qhG == round(bbe298.qh_gibbs_free_energy, precision) == round(bbe400.qh_gibbs_free_energy, precision)
-
-
-@pytest.mark.parametrize("spc, E_spc, E, ZPE, H, TS, TqhS, GT, qhGT", [
-    (False,        None, -79.830421, 0.075238, -79.750770, 0.027523, 0.027525, -79.778293, -79.778295),
-    ('link', -79.830421, -79.830421, 0.075238, -79.750770, 0.027523, 0.027525, -79.778293, -79.778295),
-    ('spc',  -79.858399, -79.830421, 0.075238, -79.778748, 0.027523, 0.027525, -79.806271, -79.806273),
-    ('TZ',   -79.858399, -79.830421, 0.075238, -79.778748, 0.027523, 0.027525, -79.806271, -79.806273)
-])
-def test_single_point_correction(spc, E_spc, E, ZPE, H, TS, TqhS, GT, qhGT):
-    temp = 298.15
-<<<<<<< HEAD
-    conc = GV.ATMOS / (GV.GAS_CONSTANT * temp)
-    QH, freq_cutoff, freq_scale_factor, solv, spc = 'grimme', 100.0, 1.0, 'none', 'link'
-=======
-    conc = GV.atmos / (GV.GAS_CONSTANT * temp)
-    QH, freq_cutoff, freq_scale_factor, solv = 'grimme', 100.0, 1.0, 'none'
->>>>>>> 8247fc31
-    precision = 6
-
-    bbe = GV.calc_bbe(datapath('ethane.out'), QH, freq_cutoff, temp, conc, freq_scale_factor, solv, spc)
-    if E_spc:
-        assert E_spc == round(bbe.sp_energy, precision)
-    assert E == round(bbe.scf_energy, precision)
-    assert ZPE == round(bbe.zpe, precision)
-    assert H == round(bbe.enthalpy, precision)
-    assert TS == round(temp * bbe.entropy, precision)
-    assert TqhS == round(temp * bbe.qh_entropy, precision)
-    assert GT == round(bbe.gibbs_free_energy, precision)
-    assert qhGT == round(bbe.qh_gibbs_free_energy, precision)
-
-
-@pytest.mark.parametrize("filename, freq_scale_factor, zpe", [
-    ('ethane.out', 0.977, 0.073508)
-])
-def test_scaling_factor_search(filename, freq_scale_factor, zpe):
-    temp = 298.15
-    conc = GV.atmos / (GV.GAS_CONSTANT * temp)
-    QH, freq_cutoff, solv, spc = 'grimme', 100.0, 'none', False
-    precision = 6
-
-    bbe = GV.calc_bbe(datapath('ethane.out'), QH, freq_cutoff, temp, conc, freq_scale_factor, solv, spc)
-    assert zpe == round(bbe.zpe, precision)
+#!/usr/bin/env python
+# -*- coding: utf-8 -*-
+
+import os
+import pytest
+from goodvibes import GoodVibes as GV
+from conftest import datapath
+
+
+@pytest.mark.parametrize("path, QH, temp, E, ZPE, H, TS, TqhS, G, qhG", [
+    # Grimme, 298.15K
+    ('Al_298K.out', 'grimme', 298.15, -242.328708, 0.000000, -242.326347, 0.017670, 0.017670, -242.344018, -242.344018),
+    ('Al_400K.out', 'grimme', 298.15, -242.328708, 0.000000, -242.326347, 0.017670, 0.017670, -242.344018, -242.344018),
+    ('allene.out', 'grimme', 298.15, -116.569605, 0.053913, -116.510916, 0.027618, 0.027621, -116.538534, -116.538537),
+    ('CuCN.out', 'grimme', 298.15, -289.005463, 0.006594, -288.994307, 0.025953, 0.025956, -289.020260, -289.020264),
+    ('ethane.out', 'grimme', 298.15, -79.830421, 0.075238, -79.750770, 0.027523, 0.027525, -79.778293, -79.778295),
+    ('ethane_spc.out', 'grimme', 298.15, -79.830421, 0.075238, -79.750770, 0.027523, 0.027525, -79.778293, -79.778295),
+    ('ethane_TZ.out', 'grimme', 298.15, -79.858399, None, None, None, None, None, None),
+    ('H2O.out', 'grimme', 298.15, -76.368128, 0.020772, -76.343577, 0.021458, 0.021458, -76.365035, -76.365035),
+    ('HCN_singlet.out', 'grimme', 298.15, -93.358851, 0.015978, -93.339373, 0.022896, 0.022896, -93.362269, -93.362269),
+    ('HCN_triplet.out', 'grimme', 298.15, -93.153787, 0.012567, -93.137780, 0.024070, 0.024070, -93.161850, -93.161850),
+    ('methylaniline.out', 'grimme', 298.15, -326.664901, 0.142118, -326.514489, 0.039668, 0.039535, -326.554157, -326.554024),
+    # Grimme, 100.0K
+    ('Al_298K.out', 'grimme', 100.0, -242.328708, 0.000000, -242.327916, 0.005062, 0.005062, -242.332978, -242.332978),
+    ('Al_400K.out', 'grimme', 100.0, -242.328708, 0.000000, -242.327916, 0.005062, 0.005062, -242.332978, -242.332978),
+    ('allene.out', 'grimme', 100.0, -116.569605, 0.053913, -116.514408, 0.007423, 0.007423, -116.521831, -116.521831),
+    ('CuCN.out', 'grimme', 100.0, -289.005463, 0.006594, -288.997568, 0.006944, 0.006946, -289.004512, -289.004514),
+    ('ethane.out', 'grimme', 100.0, -79.830421, 0.075238, -79.753900, 0.007558, 0.007559, -79.761458, -79.761459),
+    ('ethane_spc.out', 'grimme', 100.0, -79.830421, 0.075238, -79.753900, 0.007558, 0.007559, -79.761458, -79.761459),
+    ('ethane_TZ.out', 'grimme', 100.0, -79.858399, None, None, None, None, None, None),
+    ('H2O.out', 'grimme', 100.0, -76.368128, 0.020772, -76.346089, 0.005812, 0.005812, -76.351901, -76.351901),
+    ('HCN_singlet.out', 'grimme', 100.0, -93.358851, 0.015978, -93.341765, 0.006385, 0.006385, -93.348150, -93.348150),
+    ('HCN_triplet.out', 'grimme', 100.0, -93.153787, 0.012567, -93.140111, 0.006803, 0.006803, -93.146915, -93.146915),
+    ('methylaniline.out', 'grimme', 100.0, -326.664901, 0.142118, -326.521226, 0.009864, 0.009905, -326.531090, -326.531131),
+    # Truhlar, 298.15K
+    ('Al_298K.out', 'truhlar', 298.15, -242.328708, 0.000000, -242.326347, 0.017670, 0.017670, -242.344018, -242.344018),
+    ('Al_400K.out', 'truhlar', 298.15, -242.328708, 0.000000, -242.326347, 0.017670, 0.017670, -242.344018, -242.344018),
+    ('allene.out', 'truhlar', 298.15, -116.569605, 0.053913, -116.510916, 0.027618, 0.027618, -116.538534, -116.538534),
+    ('CuCN.out', 'truhlar', 298.15, -289.005463, 0.006594, -288.994307, 0.025953, 0.025953, -289.020260, -289.020260),
+    ('ethane.out', 'truhlar', 298.15, -79.830421, 0.075238, -79.750770, 0.027523, 0.027523, -79.778293, -79.778293),
+    ('ethane_spc.out', 'truhlar', 298.15, -79.830421, 0.075238, -79.750770, 0.027523, 0.027523, -79.778293, -79.778293),
+    ('ethane_TZ.out',  'truhlar', 298.15, -79.858399, None, None, None, None, None, None),
+    ('H2O.out', 'truhlar', 298.15, -76.368128, 0.020772, -76.343577, 0.021458, 0.021458, -76.365035, -76.365035),
+    ('HCN_singlet.out', 'truhlar', 298.15, -93.358851, 0.015978, -93.339373, 0.022896, 0.022896, -93.362269, -93.362269),
+    ('HCN_triplet.out', 'truhlar', 298.15, -93.153787, 0.012567, -93.137780, 0.024070, 0.024070, -93.161850, -93.161850),
+    ('methylaniline.out', 'truhlar', 298.15, -326.664901, 0.142118, -326.514489, 0.039668, 0.039668, -326.554157, -326.554157),
+    # Truhlar, 100.0K
+    ('Al_298K.out', 'truhlar', 100.0, -242.328708, 0.000000, -242.327916, 0.005062, 0.005062, -242.332978, -242.332978),
+    ('Al_400K.out', 'truhlar', 100.0, -242.328708, 0.000000, -242.327916, 0.005062, 0.005062, -242.332978, -242.332978),
+    ('allene.out', 'truhlar', 100.0, -116.569605, 0.053913, -116.514408, 0.007423, 0.007423, -116.521831, -116.521831),
+    ('CuCN.out', 'truhlar', 100.0, -289.005463, 0.006594, -288.997568, 0.006944, 0.006944, -289.004512, -289.004512),
+    ('ethane.out', 'truhlar', 100.0, -79.830421, 0.075238, -79.753900, 0.007558, 0.007558, -79.761458, -79.761458),
+    ('ethane_spc.out', 'truhlar', 100.0, -79.830421, 0.075238, -79.753900, 0.007558, 0.007558, -79.761458, -79.761458),
+    ('ethane_TZ.out', 'truhlar', 100.0, -79.858399, None, None, None, None, None, None),
+    ('H2O.out', 'truhlar', 100.0, -76.368128, 0.020772, -76.346089, 0.005812, 0.005812, -76.351901, -76.351901),
+    ('HCN_singlet.out', 'truhlar', 100.0, -93.358851, 0.015978, -93.341765, 0.006385, 0.006385, -93.348150, -93.348150),
+    ('HCN_triplet.out', 'truhlar', 100.0, -93.153787, 0.012567, -93.140111, 0.006803, 0.006803, -93.146915, -93.146915),
+    ('methylaniline.out', 'truhlar', 100.0, -326.664901, 0.142118, -326.521226, 0.009864, 0.009864, -326.531090, -326.531090),
+])
+def test_all(path, QH, temp, E, ZPE, H, TS, TqhS, G, qhG):
+    # Defaults, no temp interval, no conc interval
+    path = datapath(path)
+    conc = GV.ATMOS / (GV.GAS_CONSTANT * temp)
+    freq_cutoff, freq_scale_factor, solv, spc = 100.0, 1.0, 'none', False
+    bbe = GV.calc_bbe(path, QH, freq_cutoff, temp, conc, freq_scale_factor, solv, spc)
+    precision = 6 # if temp == 298.15 else 4e-4
+    assert E == round(bbe.scf_energy, precision)
+    if hasattr(bbe, "gibbs_free_energy"):
+        assert ZPE == round(bbe.zpe, precision)
+        assert H == round(bbe.enthalpy, precision)
+        assert TS == round(temp * bbe.entropy, precision)
+        assert TqhS == round(temp * bbe.qh_entropy, precision)
+        assert G == round(bbe.gibbs_free_energy, precision)
+        assert qhG == round(bbe.qh_gibbs_free_energy, precision)
+
+
+@pytest.mark.parametrize("QH, E, ZPE, H, TS, TqhS, G, qhG", [
+    ('grimme',  -242.328708, 0.000000, -242.327125, 0.011221, 0.011221, -242.338346, -242.338346),
+    ('truhlar', -242.328708, 0.000000, -242.327125, 0.011221, 0.011221, -242.338346, -242.338346)
+])
+def test_temperature_corrections(QH, E, ZPE, H, TS, TqhS, G, qhG):
+    temp = 200
+    conc = GV.ATMOS / (GV.GAS_CONSTANT * temp)
+    freq_cutoff, freq_scale_factor, solv, spc = 100.0, 1.0, 'none', False
+    bbe298 = GV.calc_bbe(datapath('Al_298K.out'), QH, freq_cutoff, temp, conc, freq_scale_factor, solv, spc)
+    bbe400 = GV.calc_bbe(datapath('Al_400K.out'), QH, freq_cutoff, temp, conc, freq_scale_factor, solv, spc)
+    precision = 6
+    assert E == round(bbe298.scf_energy, precision) == round(bbe400.scf_energy, precision)
+    assert ZPE == round(bbe298.zpe, precision) == round(bbe400.zpe, precision)
+    assert H == round(bbe298.enthalpy, precision) == round(bbe400.enthalpy, precision)
+    assert TS == round(temp * bbe298.entropy, precision) == round(temp * bbe400.entropy, precision)
+    assert TqhS == round(temp * bbe298.qh_entropy, precision) == round(temp * bbe400.qh_entropy, precision)
+    assert G == round(bbe298.gibbs_free_energy, precision) == round(bbe400.gibbs_free_energy, precision)
+    assert qhG == round(bbe298.qh_gibbs_free_energy, precision) == round(bbe400.qh_gibbs_free_energy, precision)
+
+
+@pytest.mark.parametrize("spc, E_spc, E, ZPE, H, TS, TqhS, GT, qhGT", [
+    (False,        None, -79.830421, 0.075238, -79.750770, 0.027523, 0.027525, -79.778293, -79.778295),
+    ('link', -79.830421, -79.830421, 0.075238, -79.750770, 0.027523, 0.027525, -79.778293, -79.778295),
+    ('spc',  -79.858399, -79.830421, 0.075238, -79.778748, 0.027523, 0.027525, -79.806271, -79.806273),
+    ('TZ',   -79.858399, -79.830421, 0.075238, -79.778748, 0.027523, 0.027525, -79.806271, -79.806273)
+])
+def test_single_point_correction(spc, E_spc, E, ZPE, H, TS, TqhS, GT, qhGT):
+    temp = 298.15
+    conc = GV.ATMOS / (GV.GAS_CONSTANT * temp)
+    QH, freq_cutoff, freq_scale_factor, solv = 'grimme', 100.0, 1.0, 'none'
+    precision = 6
+
+    bbe = GV.calc_bbe(datapath('ethane.out'), QH, freq_cutoff, temp, conc, freq_scale_factor, solv, spc)
+    if E_spc:
+        assert E_spc == round(bbe.sp_energy, precision)
+    assert E == round(bbe.scf_energy, precision)
+    assert ZPE == round(bbe.zpe, precision)
+    assert H == round(bbe.enthalpy, precision)
+    assert TS == round(temp * bbe.entropy, precision)
+    assert TqhS == round(temp * bbe.qh_entropy, precision)
+    assert GT == round(bbe.gibbs_free_energy, precision)
+    assert qhGT == round(bbe.qh_gibbs_free_energy, precision)
+
+
+@pytest.mark.parametrize("filename, freq_scale_factor, zpe", [
+    ('ethane.out', 0.977, 0.073508)
+])
+def test_scaling_factor_search(filename, freq_scale_factor, zpe):
+    temp = 298.15
+    conc = GV.ATMOS / (GV.GAS_CONSTANT * temp)
+    QH, freq_cutoff, solv, spc = 'grimme', 100.0, 'none', False
+    precision = 6
+
+    bbe = GV.calc_bbe(datapath('ethane.out'), QH, freq_cutoff, temp, conc, freq_scale_factor, solv, spc)
+    assert zpe == round(bbe.zpe, precision)